//
//  main.cpp
//  AdsorptionToolBox
//
//  Created by aladshaw3 on 2/23/15.
//  Copyright (c) 2015 Georgia Institute of Technology. All rights reserved.
//

#include <fstream>
#include "flock.h"
#include "school.h"
#include "sandbox.h"
#include "yaml_tests.h"
#include "Trajectory.h"

int main(int argc, const char * argv[])
{	
	int success = 0;
	
	//------------------------------Command Line Interface------------------------
	
	std::cout << argv[0] << std::endl;	//Name of executable with path
	if (argc > 1)						//Next array of arguments
		std::cout << argv[1] << std::endl;
	if (argc > 2)						//Next array of arguments
		std::cout << argv[2] << std::endl;
	
	//Assume argv[2] is a file to open
	if (argc > 2)
	{
		// We assume argv[2] is a filename to open
		std::ifstream the_file ( argv[2] );
		// Always check to see if file opening succeeded
		if ( !the_file.is_open() )
			std::cout<<"Could not open file\n";
		else
		{
			char x;
			// the_file.get ( x ) returns false if the end of the file
			//  is reached or an error occurs
			while ( the_file.get ( x ) )
				std::cout << x << std::endl;
			
			//Note this will get the file even if said file is in another location 
		}
	}
	
	//------------------------------Scenario Suite--------------------------------
	
	//success =  MAGPIE_SCENARIOS("CO2_H2S_C3H8_Input.txt","Talu_All.txt");
  	//success =  MAGPIE_SCENARIOS("FMOFZn_Kr_Xe_MAGPIE_Input.txt","FMOFZn_Kr_Xe_MAGPIE_Scenario.txt");
  	//success =  MAGPIE_SCENARIOS("FMOFCu_Kr_Xe_Neg_Input.txt","FMOFCu_Kr_Xe_Neg_Scenario.txt");
	//success =  MAGPIE_SCENARIOS("FMOFCu_Kr_Xe_Pos_Input.txt","FMOFCu_Kr_Xe_Pos_Scenario.txt");
	//success = gsta_optimize("SU_H2O_AgZ_Input.txt");
	//success = gsta_optimize("SU_H2O_Ag0Z_Input.txt");
	//success = gsta_optimize("SU_H2O_AgZ_Combined.txt");
	//success = gsta_optimize("SU_H2O_AgZ_Combined_Int.txt");
	//success = gsta_optimize("SU_H2O_AgZ_ReducedOnly.txt");
	//success = MAGPIE_SCENARIOS("SU_H2O_AgZ_Ext_Param.txt", "SU_H2O_AgZ_Ext_Scene.txt");
	//success = MAGPIE_SCENARIOS("SU_H2O_AgZ_Int_Param.txt", "SU_H2O_AgZ_Int_Scene.txt");
	//success = MAGPIE_SCENARIOS("SU_H2O_AgZ_All_Param.txt", "SU_H2O_AgZ_All_Scene.txt");
	//success = MAGPIE_SCENARIOS("SU_H2O_AgZ_SUOnly_Param.txt", "SU_H2O_AgZ_SUOnly_Scene.txt");
	//success = SKUA_SCENARIOS("TestScenario.txt", "TestAdsorbent.txt", "TestComponents.txt", "TestAdsorbate.txt");
	//success = SKUA_OPTIMIZE("H2O_MS3A_OPTSCENE.txt", "H2O_MS3A_SORBENT_SKUA.txt", "H2O_MS3A_COMPONENTS.txt", "H2O_MS3A_SORBATE.txt", "H2O_MS3A_DATA.txt");
	//success = SCOPSOWL_OPTIMIZE("H2O_MS3A_OPTSCENE.txt", "H2O_MS3A_SORBENT.txt", "H2O_MS3A_COMPONENTS.txt", "H2O_MS3A_SORBATE.txt", "H2O_MS3A_DATA.txt");
    
	//------------------------------Testing Suite--------------------------------
	
    //success = MACAW_TESTS();
	success = LARK_TESTS();
	//success = FINCH_TESTS();
	//success = MESH_TESTS();
	//success = SKUA_TESTS();
	//success = EGRET_TESTS();
	//success = SCOPSOWL_TESTS();
	//success = EEL_TESTS();
	//success = MOLA_TESTS();
	//success = DOGFISH_TESTS();
	//success = MONKFISH_TESTS();
	//success = RUN_SANDBOX();
	//success = SHARK_TESTS();
	//success = YAML_TEST01();
	//success = YAML_TEST02();
	//success = YAML_TEST03();
<<<<<<< HEAD
	success = YAML_WRAPPER_TESTS();
=======
	//success = YAML_WRAPPER_TESTS();
>>>>>>> 8ecd32f5
	//success = Run_Trajectory();
	
	
	std::cout << "Exit Code:\t" << success << std::endl;
	return success;
}
<|MERGE_RESOLUTION|>--- conflicted
+++ resolved
@@ -82,11 +82,7 @@
 	//success = YAML_TEST01();
 	//success = YAML_TEST02();
 	//success = YAML_TEST03();
-<<<<<<< HEAD
-	success = YAML_WRAPPER_TESTS();
-=======
 	//success = YAML_WRAPPER_TESTS();
->>>>>>> 8ecd32f5
 	//success = Run_Trajectory();
 	
 	
